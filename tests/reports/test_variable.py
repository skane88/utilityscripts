"""
Test the Result class.
"""

import polars as pl
import pytest
import sympy as sym

from utilityscripts.reports.report import ResultError, Variable


def test_variable():
    """
    Minimal test of the Variable class.
    """

    # Test default values
    v = Variable(1)
    assert v.value == 1
    assert v.symbol is None
    assert v.units is None
    assert v.fmt_string is None

    assert repr(v)

    value = 2
    symbol = "b"
    units = "m"
    fmt_string = ".2f"
<<<<<<< HEAD
    use_repr_latex = True

    v = Variable(
        value,
        symbol=symbol,
        units=units,
        fmt_string=fmt_string,
        use_repr_latex=use_repr_latex,
=======

    v = Variable(
        value, symbol=symbol, units=units, fmt_string=fmt_string, use_repr_latex=False
>>>>>>> fca2dee8
    )
    assert v.value == value
    assert v.symbol == symbol
    assert v.units == units
    assert v.fmt_string == fmt_string
    assert v.use_repr_latex is False


@pytest.mark.parametrize(
    "val, expected",
    [
        (Variable(2), "2"),
        (Variable(1, units="m"), "1m"),
        (Variable(1, units="m", fmt_string=".2f"), "1.00m"),
        (Variable(1, units="m", fmt_string=".2e"), "1.00e+00m"),
        (Variable(2, symbol="a"), "a=2"),
        (Variable(1, symbol="a", units="m"), "a=1m"),
        (Variable(1, symbol="a", units="m", fmt_string=".2f"), "a=1.00m"),
        (Variable(1, symbol="a", units="m", fmt_string=".2e"), "a=1.00e+00m"),
        (Variable(2, fmt_string=None), "2"),
        (Variable("abc"), "'abc'"),
        (Variable("abc", units="m"), "'abc' m"),
        (Variable(None, symbol="a"), "a=None"),
        (Variable([]), "[]"),
        (Variable(set()), "{}"),
        (Variable({}), "{}"),
        (Variable([1, 2, 3]), "[1, 2, 3]"),
        (Variable({"a": 1, "b": 2, "c": 3}), "{'a': 1, 'b': 2, 'c': 3}"),
        (Variable({1, 2, 3}), "{1, 2, 3}"),
        (Variable(["a", "b", "c"]), "['a', 'b', 'c']"),
        (Variable(list(range(0, 6))), "[0, 1, 2, 3, 4, 5]"),
        (
            Variable({"a": 1, "b": 2, "c": 3, "d": 4, "e": 5, "f": 6}),
            "{'a': 1, 'b': 2, 'c': 3, 'd': 4, 'e': 5, 'f': 6}",
        ),
        (Variable(list(range(0, 7))), "[0, 1, 2, 3, 4, ..., 6]"),
        (Variable(list(range(0, 7)), shorten_list=None), "[0, 1, 2, 3, 4, 5, 6]"),
        (
            Variable({"a": 1, "b": 2, "c": 3, "d": 4, "e": 5, "f": 6}),
            "{'a': 1, 'b': 2, 'c': 3, 'd': 4, 'e': 5, 'f': 6}",
        ),
        (Variable(list(range(0, 100))), "[0, 1, 2, 3, 4, ..., 99]"),
        (
            Variable({"a": 1, "b": 2, "c": 3, "d": 4, "e": 5, "f": 6}, max_elements=4),
            "{'a': 1, 'b': 2, 'c': 3, ..., 'f': 6}",
        ),
        (
<<<<<<< HEAD
            Variable({"a": 1, "b": 2, "c": 3, "d": 4, "e": 5}, max_elements=4),
=======
            Variable({"a": 1, "b": 2, "c": 3, "d": 4, "e": 5, "f": 6, "g": 7, "h": 8}),
            "{'a': 1, 'b': 2, 'c': 3, 'd': 4, 'e': 5, ..., 'h': 8}",
        ),
        (
            Variable(
                {"a": 1, "b": 2, "c": 3, "d": 4, "e": 5, "f": 6, "g": 7, "h": 8},
                shorten_list=None,
            ),
            "{'a': 1, 'b': 2, 'c': 3, 'd': 4, 'e': 5, 'f': 6, 'g': 7, 'h': 8}",
        ),
        (
            Variable({"a": 1, "b": 2, "c": 3, "d": 4, "e": 5}, shorten_list=4),
>>>>>>> fca2dee8
            "{'a': 1, 'b': 2, 'c': 3, ..., 'e': 5}",
        ),
        (
            Variable({"a": 1, "b": 2, "c": 3, "d": 4}, max_elements=4),
            "{'a': 1, 'b': 2, 'c': 3, 'd': 4}",
        ),
        (Variable(set(range(0, 100))), "{0, 1, 2, 3, 4, ..., 99}"),
        (Variable(set(range(0, 100)), max_elements=3), "{0, 1, ..., 99}"),
        (Variable("alpha"), "'α'"),  # noqa: RUF001
        (Variable([["a", "b", "c"], "d"]), "[['a', 'b', 'c'], 'd']"),
        (Variable([[["a", "b"], "c"], "d"]), "[[[...], 'c'], 'd']"),
        (
            Variable([[[["a"], "b"], "c"], "d"], max_depth=5),
            "[[[['a'], 'b'], 'c'], 'd']",
        ),
        (
<<<<<<< HEAD
            Variable(list(range(0, 10)), max_elements=None),
            "[0, 1, 2, 3, 4, 5, 6, 7, 8, 9]",
        ),
        (
            Variable(
                {"a": 1, "b": 2, "c": 3, "d": 4, "e": 5, "f": 6}, max_elements=None
            ),
            "{'a': 1, 'b': 2, 'c': 3, 'd': 4, 'e': 5, 'f': 6}",
=======
            Variable({"a": {"b": {"c": {"d": 4}}}}),
            "{'a': {'b': {...}}}",
        ),
        (
            Variable({"a": {"b": {"c": {"d": 4}}}}, max_depth=5),
            "{'a': {'b': {'c': {'d': 4}}}}",
>>>>>>> fca2dee8
        ),
    ],
)
def test_variable_string(val, expected):
    assert str(val) == expected


def test_result_error():
    with pytest.raises(ResultError):
        Variable(2.0, units="m", fmt_string=".2%")


@pytest.mark.parametrize(
    "val, expected",
    [
        (Variable(1), "$1$"),
        (Variable(1, fmt_string=".3E"), "$1.000 \\times 10^{0}$"),
        (Variable(1, units="m"), "$1\\text{m}$"),
        (Variable(1, symbol="a"), "$\\text{a} = 1$"),
        (
            Variable(1, symbol="a", units="m", fmt_string=".2f"),
            "$\\text{a} = 1.00\\text{m}$",
        ),
        (
            Variable(2.12345, symbol="a", units="m", fmt_string=".5g"),
            "$\\text{a} = 2.1235\\text{m}$",
        ),
        (
            Variable(0.0012, symbol="a", units="m", fmt_string=".2g"),
            "$\\text{a} = 0.0012\\text{m}$",
        ),
        (
            Variable(0.000012, symbol="a", units="m", fmt_string=".2g"),
            "$\\text{a} = 1.2 \\times 10^{-5}\\text{m}$",
        ),
        (
            Variable(214, symbol="a", units="m", fmt_string=".4g"),
            "$\\text{a} = 214\\text{m}$",
        ),
        (
            Variable(2145, symbol="a", units="m", fmt_string=".3g"),
            "$\\text{a} = 2.14 \\times 10^{3}\\text{m}$",
        ),
        (Variable(0.123, symbol="a", fmt_string=".3%"), "$\\text{a} = 12.300\\%$"),
        (Variable(0.00123, symbol="a", fmt_string=".3%"), "$\\text{a} = 0.123\\%$"),
        (Variable("abc", symbol="a"), "$\\text{a} = \\text{abc}$"),
        (Variable("I was here!", symbol="a"), "$\\text{a} = \\text{I was here!}$"),
        (Variable("abc", units="m"), "$\\text{abc}\\ \\text{m}$"),
        (Variable(None, symbol="a"), "$\\text{a} = \\text{None}$"),
        (Variable([]), "$\\left[\\right]$"),
        (Variable(set()), "$\\left\\{\\right\\}$"),
        (Variable({}), "$\\left\\{\\right\\}$"),
        (Variable([1, 2, 3]), "$\\left[1, 2, 3\\right]$"),
        (Variable(list(range(0, 6))), "$\\left[0, 1, 2, 3, 4, 5\\right]$"),
        (Variable(list(range(0, 7))), "$\\left[0, 1, 2, 3, 4, ..., 6\\right]$"),
        (
            Variable(list(range(0, 7)), shorten_list=None),
            "$\\left[0, 1, 2, 3, 4, 5, 6\\right]$",
        ),
        (
            Variable({"a": 1, "b": 2, "c": 3}),
            "$\\left\\{\\text{a}: 1, \\text{b}: 2, \\text{c}: 3\\right\\}$",
        ),
        (
            Variable({"a": 1, "b": 2, "c": 3, "d": 4, "e": 5, "f": 6}),
            "$\\left\\{\\text{a}: 1, \\text{b}: 2, \\text{c}: 3, \\text{d}: 4, \\text{e}: 5, \\text{f}: 6\\right\\}$",
        ),
        (
            Variable({"a": 1, "b": 2, "c": 3, "d": 4, "e": 5, "f": 6, "g": 7}),
            "$\\left\\{\\text{a}: 1, \\text{b}: 2, \\text{c}: 3, \\text{d}: 4, \\text{e}: 5, ..., \\text{g}: 7\\right\\}$",
        ),
        (
            Variable(
                {"a": 1, "b": 2, "c": 3, "d": 4, "e": 5, "f": 6, "g": 7},
                shorten_list=None,
            ),
            "$\\left\\{\\text{a}: 1, \\text{b}: 2, \\text{c}: 3, \\text{d}: 4, \\text{e}: 5, \\text{f}: 6, \\text{g}: 7\\right\\}$",
        ),
        (Variable({1, 2, 3}), "$\\left\\{1, 2, 3\\right\\}$"),
        (Variable(list(range(0, 100))), "$\\left[0, 1, 2, 3, 4, ..., 99\\right]$"),
        (
            Variable({"a": 1, "b": 2, "c": 3, "d": 4, "e": 5, "f": 6}, max_elements=4),
            "$\\left\\{\\text{a}: 1, \\text{b}: 2, \\text{c}: 3, ..., \\text{f}: 6\\right\\}$",
        ),
        (Variable(set(range(0, 100))), "$\\left\\{0, 1, 2, 3, 4, ..., 99\\right\\}$"),
        (Variable("alpha"), "$\\alpha$"),
        (Variable("Rho"), "$Ρ$"),  # noqa: RUF001
    ],
)
def test_latex_string(val, expected):
    assert val.latex_string == expected


def test_latex_disabled():
    val = Variable(1, units="m", fmt_string=".2f")
    assert val.latex_string == "$1.00\\text{m}$"
    assert "text/latex" in val._repr_mimebundle_()

    val = Variable(1, units="m", fmt_string=".2f", disable_latex=True)

    assert val.latex_string is None
    assert "text/latex" not in val._repr_mimebundle_()


<<<<<<< HEAD
def test_use_repr_latex():
    a, b = sym.symbols("a, b")
    eqn = a + b

    v_sym = Variable(eqn)

    assert v_sym.latex_string == eqn._repr_latex_()


def test_polars():
    df = pl.DataFrame({"a": [1, 2, 3], "b": [4, 5, 6]})  # noqa: PD901
    v_df = Variable(df)

    actual = v_df._repr_mimebundle_()["text/html"]
    expected = df._repr_html_()

    assert actual == expected


def test_unusual():
    class Test:
        def __init__(self, val):
            self.val = val

        def __str__(self):
            return f"{self.val}"

    t = Test("a")
    v = Variable(t)

    assert str(v) == "'a'"
    assert v.latex_string == "$a$"
=======
def test_repr_latex():
    """
    Test that the latex_string method matches an existing _repr_latex_ method.
    """

    a = sym.symbols("a")
    v = Variable(a)

    assert v.latex_string == a._repr_latex_()

    a, b, c = sym.symbols("a b c")
    eqn = a + b / c
    v = Variable(eqn)

    assert v.latex_string == eqn._repr_latex_()
>>>>>>> fca2dee8
<|MERGE_RESOLUTION|>--- conflicted
+++ resolved
@@ -2,7 +2,6 @@
 Test the Result class.
 """
 
-import polars as pl
 import pytest
 import sympy as sym
 
@@ -27,20 +26,9 @@
     symbol = "b"
     units = "m"
     fmt_string = ".2f"
-<<<<<<< HEAD
-    use_repr_latex = True
-
-    v = Variable(
-        value,
-        symbol=symbol,
-        units=units,
-        fmt_string=fmt_string,
-        use_repr_latex=use_repr_latex,
-=======
 
     v = Variable(
         value, symbol=symbol, units=units, fmt_string=fmt_string, use_repr_latex=False
->>>>>>> fca2dee8
     )
     assert v.value == value
     assert v.symbol == symbol
@@ -84,13 +72,10 @@
         ),
         (Variable(list(range(0, 100))), "[0, 1, 2, 3, 4, ..., 99]"),
         (
-            Variable({"a": 1, "b": 2, "c": 3, "d": 4, "e": 5, "f": 6}, max_elements=4),
+            Variable({"a": 1, "b": 2, "c": 3, "d": 4, "e": 5, "f": 6}, shorten_list=4),
             "{'a': 1, 'b': 2, 'c': 3, ..., 'f': 6}",
         ),
         (
-<<<<<<< HEAD
-            Variable({"a": 1, "b": 2, "c": 3, "d": 4, "e": 5}, max_elements=4),
-=======
             Variable({"a": 1, "b": 2, "c": 3, "d": 4, "e": 5, "f": 6, "g": 7, "h": 8}),
             "{'a': 1, 'b': 2, 'c': 3, 'd': 4, 'e': 5, ..., 'h': 8}",
         ),
@@ -103,15 +88,14 @@
         ),
         (
             Variable({"a": 1, "b": 2, "c": 3, "d": 4, "e": 5}, shorten_list=4),
->>>>>>> fca2dee8
             "{'a': 1, 'b': 2, 'c': 3, ..., 'e': 5}",
         ),
         (
-            Variable({"a": 1, "b": 2, "c": 3, "d": 4}, max_elements=4),
+            Variable({"a": 1, "b": 2, "c": 3, "d": 4}, shorten_list=4),
             "{'a': 1, 'b': 2, 'c': 3, 'd': 4}",
         ),
         (Variable(set(range(0, 100))), "{0, 1, 2, 3, 4, ..., 99}"),
-        (Variable(set(range(0, 100)), max_elements=3), "{0, 1, ..., 99}"),
+        (Variable(set(range(0, 100)), shorten_list=3), "{0, 1, ..., 99}"),
         (Variable("alpha"), "'α'"),  # noqa: RUF001
         (Variable([["a", "b", "c"], "d"]), "[['a', 'b', 'c'], 'd']"),
         (Variable([[["a", "b"], "c"], "d"]), "[[[...], 'c'], 'd']"),
@@ -120,23 +104,12 @@
             "[[[['a'], 'b'], 'c'], 'd']",
         ),
         (
-<<<<<<< HEAD
-            Variable(list(range(0, 10)), max_elements=None),
-            "[0, 1, 2, 3, 4, 5, 6, 7, 8, 9]",
-        ),
-        (
-            Variable(
-                {"a": 1, "b": 2, "c": 3, "d": 4, "e": 5, "f": 6}, max_elements=None
-            ),
-            "{'a': 1, 'b': 2, 'c': 3, 'd': 4, 'e': 5, 'f': 6}",
-=======
             Variable({"a": {"b": {"c": {"d": 4}}}}),
             "{'a': {'b': {...}}}",
         ),
         (
             Variable({"a": {"b": {"c": {"d": 4}}}}, max_depth=5),
             "{'a': {'b': {'c': {'d': 4}}}}",
->>>>>>> fca2dee8
         ),
     ],
 )
@@ -218,7 +191,7 @@
         (Variable({1, 2, 3}), "$\\left\\{1, 2, 3\\right\\}$"),
         (Variable(list(range(0, 100))), "$\\left[0, 1, 2, 3, 4, ..., 99\\right]$"),
         (
-            Variable({"a": 1, "b": 2, "c": 3, "d": 4, "e": 5, "f": 6}, max_elements=4),
+            Variable({"a": 1, "b": 2, "c": 3, "d": 4, "e": 5, "f": 6}, shorten_list=4),
             "$\\left\\{\\text{a}: 1, \\text{b}: 2, \\text{c}: 3, ..., \\text{f}: 6\\right\\}$",
         ),
         (Variable(set(range(0, 100))), "$\\left\\{0, 1, 2, 3, 4, ..., 99\\right\\}$"),
@@ -241,40 +214,6 @@
     assert "text/latex" not in val._repr_mimebundle_()
 
 
-<<<<<<< HEAD
-def test_use_repr_latex():
-    a, b = sym.symbols("a, b")
-    eqn = a + b
-
-    v_sym = Variable(eqn)
-
-    assert v_sym.latex_string == eqn._repr_latex_()
-
-
-def test_polars():
-    df = pl.DataFrame({"a": [1, 2, 3], "b": [4, 5, 6]})  # noqa: PD901
-    v_df = Variable(df)
-
-    actual = v_df._repr_mimebundle_()["text/html"]
-    expected = df._repr_html_()
-
-    assert actual == expected
-
-
-def test_unusual():
-    class Test:
-        def __init__(self, val):
-            self.val = val
-
-        def __str__(self):
-            return f"{self.val}"
-
-    t = Test("a")
-    v = Variable(t)
-
-    assert str(v) == "'a'"
-    assert v.latex_string == "$a$"
-=======
 def test_repr_latex():
     """
     Test that the latex_string method matches an existing _repr_latex_ method.
@@ -289,5 +228,4 @@
     eqn = a + b / c
     v = Variable(eqn)
 
-    assert v.latex_string == eqn._repr_latex_()
->>>>>>> fca2dee8
+    assert v.latex_string == eqn._repr_latex_()